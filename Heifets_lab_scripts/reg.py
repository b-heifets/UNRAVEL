--- conflicted
+++ resolved
@@ -165,12 +165,7 @@
 
             # Set the orientation of the image (use if not already set correctly in the header; check with nii_orientation.py)
             if args.ort_code: 
-<<<<<<< HEAD
-                reg_input_nii_affine = reorient_nii(reg_input_nii, args.ort_code, zero_origin=True, apply=False, form_code=1)
-                reg_input_nii = nib.Nifti1Image(reg_input_nii.get_fdata(dtype=np.float32), reg_input_nii_affine, header=reg_input_nii.header)
-=======
                 reg_inputs_fixed_img_nii = reorient_nii(reg_inputs_fixed_img_nii, args.ort_code, zero_origin=True, apply=False, form_code=1)
->>>>>>> 0425def1
 
             # Save the fixed input for registration
             fixed_img_for_reg = str(Path(args.fixed_img).name).replace(".nii.gz", "_fixed_reg_input.nii.gz")
